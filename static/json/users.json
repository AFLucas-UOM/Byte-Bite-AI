--- conflicted
+++ resolved
@@ -13,16 +13,10 @@
         "Vegetarian": 0,
         "Nut Allergy": 0,
         "Gluten Allergy": 0,
-<<<<<<< HEAD
         "Height": 1.64,
         "Weight": 77.0,
+        "Weight_LastUpdate": "",
         "Target_weight": 60.0,
-=======
-        "Height": "1.6",
-        "Weight": "85",
-        "Weight_LastUpdate": "",
-        "Target_weight": "70",
->>>>>>> 88cbe9bd
         "Favourite Food": "Burgers",
         "Favourite Restaurant": "Burger King",
         "Social Links": {
@@ -53,12 +47,8 @@
         "Email": "andrealucasmalta@gmail.com",
         "Member Since": "02/10/2024",
         "Height": 1.64,
-<<<<<<< HEAD
         "Weight": 68.0,
-=======
-        "Weight": 65.0,
         "Weight_LastUpdate": "05/01/2025, 12:46 PM",
->>>>>>> 88cbe9bd
         "Target_weight": 60.0,
         "Favourite Food": "Pasta",
         "Favourite Restaurant": "J'oli",
